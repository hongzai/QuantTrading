import decimal
from pathlib import Path
import re
from typing import List, Dict
import pandas as pd
import os
import numpy as np
import seaborn as sns
import matplotlib.pyplot as plt
import gc
import threading

from lib.model_enum import ModelEnum
from lib.statistic.statistic_chart import StatisticChart
from lib.statistic.statistic_heatmap import StatisticHeatmap
from lib.statistic.statistic_top_equity_curves import StatisticTopEquityCurves
from lib.trading_strategy_enum import TradingStrategyEnum

"""
This class is designed to simulate trading using rolling windows and differential thresholds, and it automatically generates the SR heatmap.

- data_source and data_candle will be merged automatically based on the 'start_time' column.
"""
# Create a lock for threading
lock = threading.Lock()

class AlphaPreprocessor:
    def __init__(self, weights=None, output_folder=None):
        self.preprocessed_column = 'combined_alpha'
        self.weights = weights or [1, 1]  # default weights
        self.output_folder = output_folder
    
    def combine_alphas(self, data: pd.DataFrame, alpha_columns: List[str], method: str = None):
        """
        Full arithmetic operations for combining multiple alpha signals
        
        Parameters:
        - data: DataFrame containing alpha data
        - alpha_columns: List of alpha column names
        - method: ('add', 'subtract', 'multiply', 'divide')
        """
        if len(alpha_columns) == 1:
            return data[alpha_columns[0]]
        alpha1 = data[alpha_columns[0]]
        alpha2 = data[alpha_columns[1]]
        
  
        result = None
        if method == 'add':
            result = alpha1 + alpha2
        elif method == 'subtract':
            result = alpha1 - alpha2
        elif method == 'multiply':
            result = alpha1 * alpha2
        elif method == 'divide':
            # 除法保护
            denominator = alpha2.replace(0, np.nan)  # 将0替换为NaN
            result = alpha1 / denominator
        elif method == 'divide_inverse':
            # 反向除法保护
            denominator = alpha1.replace(0, np.nan)
            result = alpha2 / denominator
        elif method == 'weighted_add':
            # 假设weights在alpha_config中定义
            w1, w2 = self.weights if hasattr(self, 'weights') else (1, 1)
            result = (w1 * alpha1 + w2 * alpha2) / (w1 + w2)
        elif method == 'log_ratio':
            # 对数比率 (处理负值)
            eps = 1e-10  # 小数保护
            result = np.log(np.abs(alpha1) + eps) - np.log(np.abs(alpha2) + eps)
        elif method == 'percent_diff':
            # 百分比差异
            result = (alpha1 - alpha2) / np.abs(alpha2.replace(0, np.nan))
        elif method == 'geometric_mean':
            # 几何平均
            result = np.sqrt(np.abs(alpha1 * alpha2)) * np.sign(alpha1 * alpha2)
        elif method == 'harmonic_mean':
            # 调和平均
            denominator = (1/np.abs(alpha1) + 1/np.abs(alpha2)) / 2
            result = np.sign(alpha1 * alpha2) / denominator
        else:
            raise ValueError(f"Unknown method: {method}. Please choose from: 'add', 'subtract', 'multiply', 'divide', " 
                             f"'divide_inverse', 'weighted_add', 'log_ratio', 'percent_diff', " 
                             f"'geometric_mean', 'harmonic_mean'")

        plt.figure(figsize=(10, 6))
        plt.plot(data.index, alpha1, label=alpha_columns[0])
        plt.plot(data.index, alpha2, label=alpha_columns[1])
        plt.plot(data.index, result, label=f'Combined ({method})')
        plt.title(f'{alpha_columns[0]} {method} {alpha_columns[1]}')
        plt.xlabel('Index')
        plt.ylabel('Value')
        plt.legend()
        plt.grid(True)

        output_path = os.path.join(self.output_folder, f'combined_alpha_{alpha_columns[0]}_{method}_{alpha_columns[1]}.png')
        Path(os.path.dirname(output_path)).mkdir(parents=True, exist_ok=True)
        plt.savefig(output_path)
        plt.close()
        

        print(f"\nCombined Alpha Chart: {output_path}")
        user_input = input("\nContinue? (y/n): ").lower()
        if user_input != 'y':
            print("User choose to terminate the program")
            import sys
            sys.exit(0)

        return result

class Optimization():

    data = pd.DataFrame([])
    rolling_windows = []
    diff_thresholds = []
    trading_strategy = None
    model = None
    export_file_name = ""
    trading_fee = 0.0
    time_frame = ""
    output_folder = ""
    is_export_csv = None
    is_export_chart = None
    alpha_column_name = ""
    lower_threshold_col = 'lower_threshold'
    upper_threshold_col = 'upper_threshold'
    alpha_preprocessor = AlphaPreprocessor()
    alpha_columns = ['coinbase_premium_gap', 'open_interest']

    def __init__(self, data_sources: Dict[str, pd.DataFrame], data_candle: pd.DataFrame, 
                 alpha_config: dict,
                 alpha_column_name: str, rolling_windows: list, diff_thresholds: list, 
                 trading_strategy: TradingStrategyEnum, coin: str, time_frame: str, model: ModelEnum,
                 output_folder: str,
                 trading_fee: decimal = 0.00055,
                 exchange: str = None, 
                 export_file_name: str="SR_Heatmap", is_export_all_csv: bool=True, is_export_all_chart: bool=True):
        self.rolling_windows = rolling_windows
        self.diff_thresholds = diff_thresholds
        self.trading_strategy = trading_strategy
        self.export_file_name = export_file_name
        self.coin = coin
        self.exchange = exchange
        self.time_frame = time_frame
        self.time = self.split_time_frame(time_frame)[0]
        self.frame = self.split_time_frame(time_frame)[1]
        self.model = model
        self.trading_fee = trading_fee
        self.is_export_csv = is_export_all_csv
        self.is_export_chart = is_export_all_chart
        self.alpha_column_name = alpha_column_name
        self.alpha_columns = alpha_config["columns"]
        self.alpha_method = alpha_config.get("method", None)
        self.alpha_weights = alpha_config.get("weights", None)
        
        # Prepare folder
        coin_name = self.coin if self.coin is not None else ""
        exchange_name = self.exchange if self.exchange is not None else ""
        self.output_folder = os.path.join(output_folder, self.__class__.__name__.lower(), 
                                         coin_name.lower(), exchange_name.lower(), 
                                         self.time_frame.lower(), trading_strategy.name.lower())
        Path(self.output_folder).mkdir(parents=True, exist_ok=True)
        
        self.alpha_preprocessor = AlphaPreprocessor(
            weights=self.alpha_weights if len(self.alpha_columns) > 1 else None,
            output_folder=self.output_folder
        )

        # Merge data
        self.data = self.merge_data(data_sources, data_candle)
        
        # Statistic
        self.heatmap = StatisticHeatmap(rolling_windows, diff_thresholds)
        self.top_equity_curves = StatisticTopEquityCurves(rolling_windows, diff_thresholds)
        self.statistic_chart = StatisticChart(rolling_windows, diff_thresholds)
        
    def run(self):
        # Logging
        print(f"[{self.__class__.__name__}] Running simulation for ")
        print(f"[{self.__class__.__name__}] - Rolling windows: {self.rolling_windows}")
        print(f"[{self.__class__.__name__}] - Diff Threshold: {self.diff_thresholds}")
        print(f"[{self.__class__.__name__}] - Trading Strategy: {self.trading_strategy.__class__.__name__} : {self.trading_strategy.name}")
        print(f"[{self.__class__.__name__}] - Trading Fee: {self.trading_fee}")

        # Initialize DataFrames
        original_columns = self.data.columns
        total_simulation = len(self.rolling_windows) * len(self.diff_thresholds)
        current_simulation = 0
        
        best_sharpe_ratio = -np.inf
        best_data = None
        best_rolling_window = None
        best_diff_threshold = None
        
        # Iterate through each combination of rolling_window and diff_threshold
        for rolling_window in self.rolling_windows:
            for diff_threshold in self.diff_thresholds:
                try:
                    # Starting simulation
                    current_simulation+=1

                    # Running simulation
                    [sharpe_ratio, mdd, cumu_pnl, sortino_ratio, calmar_ratio, data] = self.calculate_sharpe_ratio(self.data[original_columns], rolling_window, diff_threshold)
                    print(f"[{self.__class__.__name__}] Running [{current_simulation}/{total_simulation}] (RW={rolling_window}, DT={diff_threshold}) SR: {sharpe_ratio}, MDD: {mdd}, cumu_pnl: {cumu_pnl}")
                    
                    # Update heatmap statistic
                    self.heatmap.update_statistic(rolling_window, diff_threshold, sharpe_ratio, mdd, cumu_pnl, calmar_ratio, sortino_ratio)

                    # Update top equity curves statistic
                    self.top_equity_curves.update_statistic(f"RW: {rolling_window}, DT: {diff_threshold} (SR: {round(sharpe_ratio, 2)}, MDD: {round(mdd, 2)}, CR: {round(cumu_pnl, 2)})", 
                                                            sharpe_ratio,
                                                            data)
                    
                    if not self.is_export_chart and sharpe_ratio > best_sharpe_ratio:
                        print(f"[{self.__class__.__name__}] Detected BEST simulation for RW={rolling_window} and DT={diff_threshold}")
                        best_sharpe_ratio = sharpe_ratio
                        best_data = data.copy()
                        best_rolling_window = rolling_window
                        best_diff_threshold = diff_threshold
                        
                except Exception as e:
                    self.heatmap.update_statistic(rolling_window, diff_threshold, np.nan, np.nan, np.nan, np.nan, np.nan)
                    print(f"Error for rolling_window={rolling_window} and diff_threshold={diff_threshold}: {e}")

        # Plot heatmap
        self.heatmap.fill_nan_statistic()
        self.heatmap.plot_2d_heatmap(self.output_folder, self.export_file_name)
        
        # Print best parameters
        self.heatmap._print_best_params(self.coin, self.time_frame, self.model.name)
        
        # Plot top equity curve
        self.top_equity_curves.plot_top_equity_curves(self.output_folder, self.export_file_name)
            
        # Export the best simulation
        if best_data is not None and len(self.export_file_name) > 0:
            file_name = f"{self.export_file_name}_best_{best_rolling_window}_{best_diff_threshold}"

            csv_file_path = os.path.join(self.output_folder, f"{file_name}.csv")
            best_data.to_csv(csv_file_path, index=False)
            print(f"[{self.__class__.__name__}] Saving BEST simulation csv to '{csv_file_path}'")

            chart_file_path = os.path.join(self.output_folder, f"{file_name}.png")
            self.statistic_chart.export_chart(chart_file_path, self.alpha_column_name, best_data)
            print(f"[{self.__class__.__name__}] Saving BEST simulation chart to '{chart_file_path}'")
            

    # Function to calculate the Sharpe ratio
    def calculate_sharpe_ratio(self, data: pd.DataFrame, rolling_window: int, diff_threshold: decimal):
        new_alpha_column_name = self.alpha_handler(data, rolling_window, diff_threshold)

        rolling_window_loc = rolling_window - 1
        
        # Apply the trading strategy based on the selected strategy
        data.loc[rolling_window_loc:, 'position'] = self.trade(data[rolling_window_loc:], new_alpha_column_name)
        
        # Calculate trade count, close return, daily PnL, cumulative PnL, and drawdown
        data.loc[rolling_window_loc:, 'trade'] = abs(data.loc[rolling_window_loc:, 'position'].diff())
        
        '''
        # ----- Version 1 -----
        data.loc[rolling_window_loc:, 'close_return'] = data.loc[rolling_window_loc:, 'close'] / data.loc[rolling_window_loc:, 'close'].shift(1) - 1
        data.loc[rolling_window_loc:, 'daily_PnL'] = (data.loc[rolling_window_loc:, 'close_return'] * data.loc[rolling_window_loc:, 'position'].shift(1)) \
                                                      - (self.trading_fee * data.loc[rolling_window_loc:, 'trade'])
        data.loc[rolling_window_loc:, 'cumu_PnL'] = data.loc[rolling_window_loc:, 'daily_PnL'].cumsum()
        data.loc[rolling_window_loc:, 'drawdown'] = data.loc[rolling_window_loc:, 'cumu_PnL'] - data.loc[rolling_window_loc:, 'cumu_PnL'].cummax()
        '''
        
        # ----- Version 2 -----
        data['trade_fee'] = self.trading_fee * data['trade']
        
        # Only for calculating Sharpe ratio
        data.loc[rolling_window_loc:, 'close_return'] = data.loc[rolling_window_loc:, 'close'] / data.loc[rolling_window_loc:, 'close'].shift(1) - 1
        data.loc[rolling_window_loc:, 'daily_PnL'] = (data.loc[rolling_window_loc:, 'close_return'] * data.loc[rolling_window_loc:, 'position'].shift(1)) \
                                                      - data.loc[rolling_window_loc:, 'trade_fee']
                                                      
        # Set entry_price only when the position changes and the new position is not 0
        data['entry_price'] = np.nan
        data.loc[(data['position'].diff() != 0) & (data['position'] != 0), 'entry_price'] = data['close']
        
        # Forward fill the entry price for ongoing positions, ensuring it remains NaN if the position is 0
        data['entry_price'] = data['entry_price'].ffill()
        data.loc[data['position'] == 0, 'entry_price'] = np.nan
        data.loc[(data['position'] == 0) & (data['trade'] == 1), 'entry_price'] = data['entry_price'].shift()
        data.loc[:rolling_window_loc, 'entry_price'] = np.nan
        
        # Calculate daily PnL as a percentage
        data['unrealized_PnL'] = np.where(
            (data['position'] != 0),
            ((data['close'] - data['entry_price']) / data['entry_price'] * data['position'].shift(1)),
            0
        )
        
        # Calculate realized PnL when the position is closed
        data['realized_PnL'] = np.where(
            (data['position'].shift(1) != 0) & (data['position'] != data['position'].shift(1)),
            ((data['close'] - data['entry_price'].shift(1)) / data['entry_price'].shift(1) * data['position'].shift(1) - (data['trade_fee'])),
            0.0 - data['trade_fee']
        )
        data['realized_PnL'] = data['realized_PnL'].cumsum()

        # Calculate cumulative PnL as the sum of realized and unrealized PnL
        data['cumu_PnL'] = data['realized_PnL'] + data['unrealized_PnL']
        
        # Calculate drawdown as the percentage difference from the running maximum
        data.loc[rolling_window_loc:, 'drawdown'] = data.loc[rolling_window_loc:, 'cumu_PnL'] - data.loc[rolling_window_loc:, 'cumu_PnL'].cummax()
        
        # Calculate Sharpe ratio and Sortino ratio
        annual_metric = self.get_annual_metric()
        average_daily_returns = data['daily_PnL'].mean()
        
        # Sharpe ratio calculation
        sharpe_ratio = average_daily_returns / data['daily_PnL'].std() * np.sqrt(annual_metric)
        
        # Sortino ratio calculation
        excess_returns = data['daily_PnL'] - 0  # 0 is the minimum acceptable return (MAR), Can be adjusted as needed
        negative_excess = excess_returns[excess_returns < 0]

        if len(negative_excess) > 0:
            downside_deviation = np.sqrt(np.mean(negative_excess ** 2))
            sortino_ratio = (average_daily_returns / downside_deviation) * np.sqrt(annual_metric)
        else:
            sortino_ratio = np.inf
    
        # Calmar ratio calculation
        annualisedAverageReturn = average_daily_returns * annual_metric
        mdd = data['drawdown'].min()
        cumu_pnl = data['cumu_PnL'].iloc[-1]
        calmar_ratio = abs(annualisedAverageReturn / mdd) if mdd != 0 else np.inf

        # Statistics
        data.loc[0, ''] = np.nan
        data.loc[0, 'Rolling Window'] = rolling_window
        data.loc[0, 'Diff Threshold'] = diff_threshold
        data.loc[0, 'Trading Strategy'] = self.trading_strategy.name
        data.loc[0, 'Trading Fee'] = self.trading_fee
        data.loc[0, ' '] = np.nan
        data.loc[0, 'Trade Count'] = data['trade'].sum()
        data.loc[0, 'ADR'] = average_daily_returns
        data.loc[0, 'MDD'] = mdd
        data.loc[0, 'AR'] = annualisedAverageReturn
        data.loc[0, 'CR'] = cumu_pnl
        data.loc[0, 'SR'] = sharpe_ratio
        data.loc[0, 'Sortino'] = sortino_ratio 
        data.loc[0, 'Calmar'] = calmar_ratio 

        # Export simulation results and chart to a CSV file
        if len(self.export_file_name) > 0:
            file_name = f"{self.export_file_name}_{rolling_window}_{diff_threshold}"

            if self.is_export_csv:
                file_path = os.path.join(self.output_folder, f"{file_name}.csv")
                data.to_csv(file_path, index=False)
                print(f"[{self.__class__.__name__}] Saving simulation csv to '{file_path}'")

            if self.is_export_chart:
                file_path = os.path.join(self.output_folder, f"{file_name}.png")
                self.export_chart(file_path, data)
                print(f"[{self.__class__.__name__}] Saving simulation chart to '{file_path}'")

        return [sharpe_ratio, mdd, cumu_pnl, sortino_ratio, calmar_ratio, data]


    # ----- Begin Model -----
    '''
    To provide some standard alpha models for alpha handler easily.
    '''
    def alpha_handler(self, data: pd.DataFrame, rolling_window: int, diff_threshold: decimal):
        column_name = self.alpha_column_name
        
        if self.model == ModelEnum.MEAN:
            # Calculate sma for specific column
            # Create upperbound and lowerbound based on sma and diff_threshold
            # Use original column as alpha against threshold
            mean_column_name = f'{column_name}-mean'
            data[mean_column_name] = self.calculate_mean(data, column_name, rolling_window)
            
            # Use vectorized function to calculate thresholds
            data[self.lower_threshold_col], data[self.upper_threshold_col] = self.calculate_thresholds(data[mean_column_name], diff_threshold)
            
            return column_name
        
        elif self.model == ModelEnum.ZSCORE:
            # Calculating zscore for specific column
            # Create upperbound and lowerbound based on diff_threshold
            # Use zscore as alpha against threshold
            zscore_column_name = f'{column_name}-zscore'
            data[zscore_column_name] = self.calculate_zscore(data, column_name, rolling_window)
            
            data[self.lower_threshold_col] = -diff_threshold if diff_threshold > 0 else diff_threshold * 2
            data[self.upper_threshold_col] = diff_threshold

            return zscore_column_name
        
        elif self.model == ModelEnum.EMA_DIFF:
            # Calculating ema for specific column
            ema_column_name = f'{column_name}-ema'
            data[ema_column_name] = self.calculate_ema(data, column_name, rolling_window)
            
            # difference between alpha and ema
            data['alpha_ema_diff'] = (data[column_name] - data[ema_column_name]) / data[ema_column_name]
            
<<<<<<< HEAD
            # set thresholds as percentage of difference
            data[self.lower_threshold_col] = -diff_threshold
            data[self.upper_threshold_col] = diff_threshold
            
            return 'alpha_ema_diff'

        elif self.model == ModelEnum.MINMAX:
            # Min-Max Scaling with rolling window
            minmax_column_name = f'{column_name}-minmax'

            rolling_min = data[column_name].rolling(window=rolling_window).min()
            rolling_max = data[column_name].rolling(window=rolling_window).max()

            # Calculate normalized values
            data[minmax_column_name] = (data[column_name] - rolling_min) / (rolling_max - rolling_min)
            

            data[self.lower_threshold_col] = diff_threshold
            data[self.upper_threshold_col] = 1 - diff_threshold
            
            return minmax_column_name

        elif self.model == ModelEnum.ROBUST:
            # Robust Scaling with rolling window
            robust_column_name = f'{column_name}-robust'
            
            # Use rolling window to calculate median and IQR
            rolling_median = data[column_name].rolling(window=rolling_window).median()
            q75 = data[column_name].rolling(window=rolling_window).quantile(0.75)
            q25 = data[column_name].rolling(window=rolling_window).quantile(0.25)
            rolling_iqr = q75 - q25
            

            data[robust_column_name] = (data[column_name] - rolling_median) / rolling_iqr
            

            data[self.lower_threshold_col] = -diff_threshold
            data[self.upper_threshold_col] = diff_threshold
            
            return robust_column_name

        elif self.model == ModelEnum.MAXABS:
            # MaxAbs Scaling with rolling window
            maxabs_column_name = f'{column_name}-maxabs'
            
            rolling_maxabs = data[column_name].abs().rolling(window=rolling_window).max()
            
            # Calculate maxabs scaling
            data[maxabs_column_name] = data[column_name] / rolling_maxabs
            
            data[self.lower_threshold_col] = -diff_threshold
            data[self.upper_threshold_col] = diff_threshold
            
            return maxabs_column_name

        elif self.model == ModelEnum.LOG:
            # Log Transformation with thresholds
            log_column_name = f'{column_name}-log'
            eps = 1e-10  # avoid log = 0
            
            data[log_column_name] = np.log(np.abs(data[column_name]) + eps)
            
            # Use rolling window to calculate thresholds
            rolling_mean = data[log_column_name].rolling(window=rolling_window).mean()
            rolling_std = data[log_column_name].rolling(window=rolling_window).std()
            
 
            data[self.lower_threshold_col] = rolling_mean - (diff_threshold * rolling_std)
            data[self.upper_threshold_col] = rolling_mean + (diff_threshold * rolling_std)
            
            return log_column_name

        elif self.model == ModelEnum.SOFTMAX:
            # SoftMax with rolling window
            softmax_column_name = f'{column_name}-softmax'
            
            # Use numpy's vectorized operation
            values = data[column_name].values
            result = np.zeros(len(data))
            
            for i in range(rolling_window - 1, len(data)):
                window = values[i-rolling_window+1:i+1]
                # Numerical stability processing
                window = window - np.max(window)
                exp_window = np.exp(window)
                softmax = exp_window / np.sum(exp_window)
                result[i] = softmax[-1]
            
            data[softmax_column_name] = result
            # use bfill to replace fillna(method='bfill')
            data[softmax_column_name] = data[softmax_column_name].bfill()
            
            
            data[self.lower_threshold_col] = diff_threshold
            data[self.upper_threshold_col] = 1 - diff_threshold
            
            print(f"[{self.__class__.__name__}] Softmax values range: {data[softmax_column_name].min():.4f} to {data[softmax_column_name].max():.4f}")
            
            return softmax_column_name

        elif self.model == ModelEnum.DOUBLE_EMA_CROSSING:
            # Calculate long and short EMA
            long_ema_name = f'{column_name}-long-ema'
            short_ema_name = f'{column_name}-short-ema'
            
            # long_window = rolling_window
            # short_window = diff_threshold (as integer)
            short_window = int(diff_threshold)
            
            # Calculate both EMAs
            data[long_ema_name] = self.calculate_ema(data, column_name, rolling_window)
            data[short_ema_name] = self.calculate_ema(data, column_name, short_window)
            
            # Calculate the difference between short and long EMA
            data['ema_cross'] = data[short_ema_name] - data[long_ema_name]
            data['prev_ema_cross'] = data['ema_cross'].shift(1)
            
            # Set thresholds for crossing signals
            data[self.lower_threshold_col] = np.where(
                (data['ema_cross'] < 0) & (data['prev_ema_cross'] >= 0),  
                -1,  
                0 
            )
            
            data[self.upper_threshold_col] = np.where(
                (data['ema_cross'] > 0) & (data['prev_ema_cross'] <= 0),  
                1,  
                0 
            )
            
            print(f"[{self.__class__.__name__}] Double EMA Crossing (Long={rolling_window}, Short={short_window})")
            
            return 'ema_cross'

        elif self.model == ModelEnum.RSI:
            # Calculate RSI using the rolling window as period
            rsi_column_name = f'{column_name}-rsi'
            
            # Calculate price changes
            delta = data[column_name].diff()
            
            # Get gains (positive) and losses (negative)
            gain = (delta.where(delta > 0, 0))
            loss = (-delta.where(delta < 0, 0))
            
            # Calculate average gain and loss
            avg_gain = gain.rolling(window=rolling_window).mean()
            avg_loss = loss.rolling(window=rolling_window).mean()
            
            # Calculate relative strength
            rs = avg_gain / avg_loss
            
            # Calculate RSI
            data[rsi_column_name] = 100 - (100 / (1 + rs))
            
            data[self.lower_threshold_col] = diff_threshold
            data[self.upper_threshold_col] = 100 - diff_threshold
            
            print(f"[{self.__class__.__name__}] RSI Period={rolling_window}, Thresholds={data[self.lower_threshold_col].iloc[-1]}/{data[self.upper_threshold_col].iloc[-1]}")
            
            return rsi_column_name

        elif self.model == ModelEnum.LINEAR_REGRESSION:
            # 线性回归
            regression_column_name = f'{column_name}-regression'
            data[regression_column_name] = self.calculate_linear_regression(data, column_name, rolling_window)
            
            data[self.lower_threshold_col] = data[regression_column_name] - diff_threshold
            data[self.upper_threshold_col] = data[regression_column_name] + diff_threshold
            
            return regression_column_name

        elif self.model == ModelEnum.PERCENTILE:
            # 百分位数
            percentile_column_name = f'{column_name}-percentile'
            data[percentile_column_name] = self.calculate_percentile(data, column_name, rolling_window)
            
            data[self.lower_threshold_col] = data[percentile_column_name].quantile(0.25)
            data[self.upper_threshold_col] = data[percentile_column_name].quantile(0.75)
            
            return percentile_column_name
=======
            return column_name
        elif self.model == ModelEnum.MINMAX:
            # Min-Max Normalization
            minmax_column_name = f'{column_name}-minmax'
            data['rolling_min'] = data[column_name].rolling(rolling_window).min()
            data['rolling_max'] = data[column_name].rolling(rolling_window).max()
            
            # Avoid division by zero by replacing zero differences with a small number (e.g., 1e-8)
            range_diff = data['rolling_max'] - data['rolling_min']
            range_diff = range_diff.replace(0, 1e-8)
            
            # Apply Min-Max normalization to range [-1, 1] using vectorized operations
            data[minmax_column_name] = 2 * (data[column_name] - data['rolling_min']) / range_diff - 1
            
            # Min-Max thresholds typically in range [-1, 1]
            data['lower_threshold'] = -diff_threshold if diff_threshold > 0 else diff_threshold * 2
            data['upper_threshold'] = diff_threshold

            return minmax_column_name
>>>>>>> 56327244
    # ----- End Model -----

    # ----- Begin trade -----
    def trade(self, data: pd.DataFrame, alpha_column_name: str):
        position = np.zeros(len(data))
        alpha_col = alpha_column_name
        
        if self.trading_strategy == TradingStrategyEnum.LONG_ABOVE_UPPER:
            position[data[alpha_col] > data[self.upper_threshold_col]] = 1
        elif self.trading_strategy == TradingStrategyEnum.SHORT_BELOW_LOWER:
            position[data[alpha_col] < data[self.lower_threshold_col]] = -1
        if self.trading_strategy == TradingStrategyEnum.LONG_ABOVE_UPPER:
            position[data[alpha_col] > data[self.upper_threshold_col]] = 1
        elif self.trading_strategy == TradingStrategyEnum.LONG_SHORT_OUTRANGE_MOMEMTUM:
            position[data[alpha_col] > data[self.upper_threshold_col]] = 1
            position[data[alpha_col] < data[self.lower_threshold_col]] = -1
        elif self.trading_strategy == TradingStrategyEnum.LONG_SHORT_INRANGE_MEAN_REVERSION:
            position[data[alpha_col] > data[self.upper_threshold_col]] = -1
            position[data[alpha_col] < data[self.lower_threshold_col]] = 1
        elif self.trading_strategy == TradingStrategyEnum.LONG_SHORT_OPPOSITE:
            for i in range(0, len(data)):
                previous_position = position[i-1]
                alpha_value = data[alpha_col].iloc[i]
                lower_threshold = data[self.lower_threshold_col].iloc[i]
                upper_threshold = data[self.upper_threshold_col].iloc[i]
                if (previous_position == -1 and alpha_value <= lower_threshold) or (previous_position == 1 and alpha_value > upper_threshold):
                    position[i] = previous_position
                elif alpha_value < lower_threshold:
                    position[i] = -1
                elif alpha_value > upper_threshold:
                    position[i] = 1
                else:
                    position[i] = previous_position

        return position
    # ----- End trade -----

    # ----- Begin Model Formula-----
    def calculate_thresholds(self, targets: pd.Series, diff_threshold: decimal):
        upper_thresholds = targets * (1.0 + diff_threshold)
        lower_thresholds = targets * (1.0 - diff_threshold)

        negative_mask = targets < 0
        upper_thresholds[negative_mask] = targets[negative_mask] * (1.0 - diff_threshold)
        lower_thresholds[negative_mask] = targets[negative_mask] * (1.0 + diff_threshold)
        
        return lower_thresholds, upper_thresholds

    def calculate_zscore(self, data: pd.DataFrame, column_name: str, rolling_window: decimal):
        data['rolling_mean'] = data[column_name].rolling(rolling_window).mean()
        data['rolling_std'] = data[column_name].rolling(rolling_window).std()

        return (data[column_name] - data['rolling_mean']) / data['rolling_std']
    
    def calculate_mean(self, data: pd.DataFrame, column_name: str, rolling_window: decimal):
        return data[column_name].rolling(rolling_window).mean()
    
    def calculate_ema(self, data, column_name, span):
        return data[column_name].ewm(span=span, adjust=False).mean()

    # 添加计算线性回归的方法
    def calculate_linear_regression(self, data: pd.DataFrame, column_name: str, rolling_window: int):
        # 使用rolling apply来计算线性回归
        def linear_regression(x):
            x = np.arange(len(x))
            y = data[column_name].iloc[x.index]
            slope, intercept = np.polyfit(x, y, 1)
            return slope * x[-1] + intercept
        
        return data[column_name].rolling(window=rolling_window).apply(linear_regression, raw=False)

    # 添加计算百分位数的方法
    def calculate_percentile(self, data: pd.DataFrame, column_name: str, rolling_window: int):
        return data[column_name].rolling(window=rolling_window).apply(lambda x: np.percentile(x, 50), raw=False)
    # ----- End Model Formula-----
            
    # ----- Begin Helper -----
    def get_export_file_name(self):
        return self.export_file_name
    
    def validate_data(self, data_source: List[pd.DataFrame], data_candle: pd.DataFrame) -> str:
        for ds in data_source:
            if len(ds) != len(data_candle):
                raise ValueError("One of the data sources and candle have different number of rows")

    def merge_data(self, data_sources: Dict[str, pd.DataFrame], data_candle: pd.DataFrame) -> pd.DataFrame:
        self.convert_start_time_column(data_candle)
        merged_data = data_candle.copy()
        
        # loop alpha data sources and merge
        for alpha_name, df in data_sources.items():
            self.convert_start_time_column(df)
            merged_data = pd.merge(merged_data, df, on='start_time', how='inner')
            
            if len(merged_data) != len(data_candle):
                print(f"[{self.__class__.__name__}] !!! Warning: Alpha {alpha_name} and candle have different number of rows. [Candle:{len(data_candle)}, Merged: {len(merged_data)}] !!!")
        
        # 只有多个因子时才需要计算combined alpha
        if len(self.alpha_columns) > 1 and self.alpha_method:
            merged_data['combined_alpha'] = self.alpha_preprocessor.combine_alphas(
                merged_data, 
                self.alpha_columns,
                method=self.alpha_method
            )
        
        return merged_data

    def convert_start_time_column(self, df: pd.DataFrame):
        # Convert 'start_time' to datetime
        if df['start_time'].dtype == 'int64':
            df['start_time'] = pd.to_datetime(df['start_time'], unit='ms')
        else:
            df['start_time'] = pd.to_datetime(df['start_time'])

    def get_annual_metric(self):
        if self.frame == "d":
            return 365/self.time
        elif self.frame == "h":
            return (24/self.time) * 365
        elif self.frame == "m":
            return ((60/self.time) * 24) * 365
        else:
            raise ValueError(f"[{self.__class__.__name__}] Invalid timeframe. Please enter 'd', 'h', or 'm'.")

    def calculate_mdd(self, cumulative_returns):
        rolling_max = cumulative_returns.expanding().max()
        drawdown = (cumulative_returns - rolling_max) / rolling_max
        mdd = drawdown.min()
        return abs(mdd)
    
    def split_time_frame(self, time_frame: str):
        # Use regular expression to separate numeric and alphabetic parts
        match = re.match(r"(\d+)([a-zA-Z]+)", time_frame)
        if match:
            time = int(match.group(1))  # Convert to integer if needed
            frame = match.group(2)
            
            return [time, frame]
        else:
            raise ValueError(f"[{self.__class__.__name__}] Invalid timeframe. Please enter correct format. E.g: '1d', '1h', or '1m'.")
    # ----- End Helper -----<|MERGE_RESOLUTION|>--- conflicted
+++ resolved
@@ -400,209 +400,78 @@
             # difference between alpha and ema
             data['alpha_ema_diff'] = (data[column_name] - data[ema_column_name]) / data[ema_column_name]
             
-<<<<<<< HEAD
             # set thresholds as percentage of difference
             data[self.lower_threshold_col] = -diff_threshold
             data[self.upper_threshold_col] = diff_threshold
             
             return 'alpha_ema_diff'
 
-        elif self.model == ModelEnum.MINMAX:
-            # Min-Max Scaling with rolling window
-            minmax_column_name = f'{column_name}-minmax'
-
-            rolling_min = data[column_name].rolling(window=rolling_window).min()
-            rolling_max = data[column_name].rolling(window=rolling_window).max()
-
-            # Calculate normalized values
-            data[minmax_column_name] = (data[column_name] - rolling_min) / (rolling_max - rolling_min)
-            
-
-            data[self.lower_threshold_col] = diff_threshold
-            data[self.upper_threshold_col] = 1 - diff_threshold
-            
-            return minmax_column_name
-
-        elif self.model == ModelEnum.ROBUST:
-            # Robust Scaling with rolling window
-            robust_column_name = f'{column_name}-robust'
-            
-            # Use rolling window to calculate median and IQR
-            rolling_median = data[column_name].rolling(window=rolling_window).median()
-            q75 = data[column_name].rolling(window=rolling_window).quantile(0.75)
-            q25 = data[column_name].rolling(window=rolling_window).quantile(0.25)
-            rolling_iqr = q75 - q25
-            
-
-            data[robust_column_name] = (data[column_name] - rolling_median) / rolling_iqr
-            
-
-            data[self.lower_threshold_col] = -diff_threshold
-            data[self.upper_threshold_col] = diff_threshold
-            
-            return robust_column_name
-
-        elif self.model == ModelEnum.MAXABS:
-            # MaxAbs Scaling with rolling window
-            maxabs_column_name = f'{column_name}-maxabs'
-            
-            rolling_maxabs = data[column_name].abs().rolling(window=rolling_window).max()
-            
-            # Calculate maxabs scaling
-            data[maxabs_column_name] = data[column_name] / rolling_maxabs
-            
-            data[self.lower_threshold_col] = -diff_threshold
-            data[self.upper_threshold_col] = diff_threshold
-            
-            return maxabs_column_name
-
-        elif self.model == ModelEnum.LOG:
-            # Log Transformation with thresholds
-            log_column_name = f'{column_name}-log'
-            eps = 1e-10  # avoid log = 0
-            
-            data[log_column_name] = np.log(np.abs(data[column_name]) + eps)
-            
-            # Use rolling window to calculate thresholds
-            rolling_mean = data[log_column_name].rolling(window=rolling_window).mean()
-            rolling_std = data[log_column_name].rolling(window=rolling_window).std()
-            
- 
-            data[self.lower_threshold_col] = rolling_mean - (diff_threshold * rolling_std)
-            data[self.upper_threshold_col] = rolling_mean + (diff_threshold * rolling_std)
-            
-            return log_column_name
-
-        elif self.model == ModelEnum.SOFTMAX:
-            # SoftMax with rolling window
-            softmax_column_name = f'{column_name}-softmax'
-            
-            # Use numpy's vectorized operation
-            values = data[column_name].values
-            result = np.zeros(len(data))
-            
-            for i in range(rolling_window - 1, len(data)):
-                window = values[i-rolling_window+1:i+1]
-                # Numerical stability processing
-                window = window - np.max(window)
-                exp_window = np.exp(window)
-                softmax = exp_window / np.sum(exp_window)
-                result[i] = softmax[-1]
-            
-            data[softmax_column_name] = result
-            # use bfill to replace fillna(method='bfill')
-            data[softmax_column_name] = data[softmax_column_name].bfill()
-            
-            
-            data[self.lower_threshold_col] = diff_threshold
-            data[self.upper_threshold_col] = 1 - diff_threshold
-            
-            print(f"[{self.__class__.__name__}] Softmax values range: {data[softmax_column_name].min():.4f} to {data[softmax_column_name].max():.4f}")
-            
-            return softmax_column_name
-
-        elif self.model == ModelEnum.DOUBLE_EMA_CROSSING:
-            # Calculate long and short EMA
-            long_ema_name = f'{column_name}-long-ema'
-            short_ema_name = f'{column_name}-short-ema'
-            
-            # long_window = rolling_window
-            # short_window = diff_threshold (as integer)
-            short_window = int(diff_threshold)
-            
-            # Calculate both EMAs
-            data[long_ema_name] = self.calculate_ema(data, column_name, rolling_window)
-            data[short_ema_name] = self.calculate_ema(data, column_name, short_window)
-            
-            # Calculate the difference between short and long EMA
-            data['ema_cross'] = data[short_ema_name] - data[long_ema_name]
-            data['prev_ema_cross'] = data['ema_cross'].shift(1)
-            
-            # Set thresholds for crossing signals
-            data[self.lower_threshold_col] = np.where(
-                (data['ema_cross'] < 0) & (data['prev_ema_cross'] >= 0),  
-                -1,  
-                0 
-            )
-            
-            data[self.upper_threshold_col] = np.where(
-                (data['ema_cross'] > 0) & (data['prev_ema_cross'] <= 0),  
-                1,  
-                0 
-            )
-            
-            print(f"[{self.__class__.__name__}] Double EMA Crossing (Long={rolling_window}, Short={short_window})")
-            
-            return 'ema_cross'
-
-        elif self.model == ModelEnum.RSI:
-            # Calculate RSI using the rolling window as period
-            rsi_column_name = f'{column_name}-rsi'
-            
-            # Calculate price changes
-            delta = data[column_name].diff()
-            
-            # Get gains (positive) and losses (negative)
-            gain = (delta.where(delta > 0, 0))
-            loss = (-delta.where(delta < 0, 0))
-            
-            # Calculate average gain and loss
-            avg_gain = gain.rolling(window=rolling_window).mean()
-            avg_loss = loss.rolling(window=rolling_window).mean()
-            
-            # Calculate relative strength
-            rs = avg_gain / avg_loss
-            
-            # Calculate RSI
-            data[rsi_column_name] = 100 - (100 / (1 + rs))
-            
-            data[self.lower_threshold_col] = diff_threshold
-            data[self.upper_threshold_col] = 100 - diff_threshold
-            
-            print(f"[{self.__class__.__name__}] RSI Period={rolling_window}, Thresholds={data[self.lower_threshold_col].iloc[-1]}/{data[self.upper_threshold_col].iloc[-1]}")
-            
-            return rsi_column_name
-
-        elif self.model == ModelEnum.LINEAR_REGRESSION:
-            # 线性回归
-            regression_column_name = f'{column_name}-regression'
-            data[regression_column_name] = self.calculate_linear_regression(data, column_name, rolling_window)
-            
-            data[self.lower_threshold_col] = data[regression_column_name] - diff_threshold
-            data[self.upper_threshold_col] = data[regression_column_name] + diff_threshold
-            
-            return regression_column_name
-
-        elif self.model == ModelEnum.PERCENTILE:
-            # 百分位数
-            percentile_column_name = f'{column_name}-percentile'
-            data[percentile_column_name] = self.calculate_percentile(data, column_name, rolling_window)
-            
-            data[self.lower_threshold_col] = data[percentile_column_name].quantile(0.25)
-            data[self.upper_threshold_col] = data[percentile_column_name].quantile(0.75)
-            
-            return percentile_column_name
-=======
-            return column_name
         elif self.model == ModelEnum.MINMAX:
             # Min-Max Normalization
             minmax_column_name = f'{column_name}-minmax'
             data['rolling_min'] = data[column_name].rolling(rolling_window).min()
             data['rolling_max'] = data[column_name].rolling(rolling_window).max()
             
-            # Avoid division by zero by replacing zero differences with a small number (e.g., 1e-8)
+            # Avoid division by zero
             range_diff = data['rolling_max'] - data['rolling_min']
             range_diff = range_diff.replace(0, 1e-8)
             
-            # Apply Min-Max normalization to range [-1, 1] using vectorized operations
+            # Apply Min-Max normalization to range [-1, 1]
             data[minmax_column_name] = 2 * (data[column_name] - data['rolling_min']) / range_diff - 1
             
             # Min-Max thresholds typically in range [-1, 1]
-            data['lower_threshold'] = -diff_threshold if diff_threshold > 0 else diff_threshold * 2
-            data['upper_threshold'] = diff_threshold
+            data[self.lower_threshold_col] = -diff_threshold if diff_threshold > 0 else diff_threshold * 2
+            data[self.upper_threshold_col] = diff_threshold
 
             return minmax_column_name
->>>>>>> 56327244
+
+        elif self.model == ModelEnum.RSI:
+            # Calculate RSI using the rolling window as period
+            rsi_column_name = f'{column_name}-rsi'
+            
+            # Calculate price changes
+            delta = data[column_name].diff()
+            
+            # Get gains (positive) and losses (negative)
+            gain = (delta.where(delta > 0, 0))
+            loss = (-delta.where(delta < 0, 0))
+            
+            # Calculate average gain and loss
+            avg_gain = gain.rolling(window=rolling_window).mean()
+            avg_loss = loss.rolling(window=rolling_window).mean()
+            
+            # Calculate relative strength
+            rs = avg_gain / avg_loss
+            
+            # Calculate RSI
+            data[rsi_column_name] = 100 - (100 / (1 + rs))
+            
+            data[self.lower_threshold_col] = diff_threshold
+            data[self.upper_threshold_col] = 100 - diff_threshold
+            
+            print(f"[{self.__class__.__name__}] RSI Period={rolling_window}, Thresholds={data[self.lower_threshold_col].iloc[-1]}/{data[self.upper_threshold_col].iloc[-1]}")
+            
+            return rsi_column_name
+
+        elif self.model == ModelEnum.LINEAR_REGRESSION:
+            # 线性回归
+            regression_column_name = f'{column_name}-regression'
+            data[regression_column_name] = self.calculate_linear_regression(data, column_name, rolling_window)
+            
+            data[self.lower_threshold_col] = data[regression_column_name] - diff_threshold
+            data[self.upper_threshold_col] = data[regression_column_name] + diff_threshold
+            
+            return regression_column_name
+
+        elif self.model == ModelEnum.PERCENTILE:
+            # 百分位数
+            percentile_column_name = f'{column_name}-percentile'
+            data[percentile_column_name] = self.calculate_percentile(data, column_name, rolling_window)
+            
+            data[self.lower_threshold_col] = data[percentile_column_name].quantile(0.25)
+            data[self.upper_threshold_col] = data[percentile_column_name].quantile(0.75)
+            
+            return percentile_column_name
     # ----- End Model -----
 
     # ----- Begin trade -----
